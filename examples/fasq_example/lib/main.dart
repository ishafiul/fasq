import 'package:fasq/fasq.dart';
import 'package:flutter/material.dart';

<<<<<<< HEAD
import 'core/global_effects.dart';
import 'core/screens/core_examples_screen.dart';

final GlobalKey<ScaffoldMessengerState> _scaffoldMessengerKey =
    GlobalKey<ScaffoldMessengerState>();

=======
import 'core/screens/core_examples_screen.dart';

>>>>>>> 9bf7a478
final QueryClient _queryClient = QueryClient(
  config: const CacheConfig(
    defaultCacheTime: Duration(minutes: 10),
  ),
);

<<<<<<< HEAD
late final GlobalQueryEffects _globalEffects = GlobalQueryEffects(
  client: _queryClient,
  scaffoldMessengerKey: _scaffoldMessengerKey,
  onLogout: _handleLogout,
  resolveMessage: _resolveMessage,
);

void main() {
  _queryClient.addObserver(_globalEffects);
  runApp(MyApp(
    client: _queryClient,
    scaffoldMessengerKey: _scaffoldMessengerKey,
  ));
}

class MyApp extends StatelessWidget {
  const MyApp({
    super.key,
    required this.client,
    required this.scaffoldMessengerKey,
  });

  final QueryClient client;
  final GlobalKey<ScaffoldMessengerState> scaffoldMessengerKey;
=======
void main() {
  runApp(MyApp(client: _queryClient));
}

class MyApp extends StatelessWidget {
  const MyApp({super.key, required this.client});

  final QueryClient client;
>>>>>>> 9bf7a478

  @override
  Widget build(BuildContext context) {
    return QueryClientProvider(
      client: client,
      child: MaterialApp(
        scaffoldMessengerKey: scaffoldMessengerKey,
        debugShowCheckedModeBanner: false,
        title: 'FASQ Examples',
        theme: ThemeData(
          colorScheme: ColorScheme.fromSeed(seedColor: Colors.deepPurple),
          useMaterial3: true,
        ),
        home: const HomeScreen(),
      ),
    );
  }
}

class HomeScreen extends StatelessWidget {
  const HomeScreen({super.key});

  @override
  Widget build(BuildContext context) {
    return Scaffold(
      appBar: AppBar(
        title: const Text('FASQ Examples'),
        backgroundColor: Theme.of(context).colorScheme.inversePrimary,
      ),
      body: Padding(
        padding: const EdgeInsets.all(16),
        child: Column(
          crossAxisAlignment: CrossAxisAlignment.start,
          children: [
            Card(
              child: Padding(
                padding: const EdgeInsets.all(16),
                child: Column(
                  crossAxisAlignment: CrossAxisAlignment.start,
                  children: [
                    Text(
                      'Welcome to FASQ Examples',
                      style: Theme.of(context).textTheme.headlineSmall,
                    ),
                    const SizedBox(height: 8),
                    Text(
                      'Explore comprehensive examples of FASQ (Flutter Async State Query) features. Each example demonstrates both widget-based and class-based usage patterns.',
                      style: Theme.of(context).textTheme.bodyMedium,
                    ),
                  ],
                ),
              ),
            ),
            const SizedBox(height: 24),
            Text(
              'Available Examples',
              style: Theme.of(context).textTheme.titleLarge,
            ),
            const SizedBox(height: 16),
            Expanded(
              child: ListView(
                children: [
                  _buildExampleCard(
                    context,
                    title: 'Core Package Examples',
                    subtitle:
                        'QueryBuilder, Mutations, Caching, Infinite Queries',
                    icon: Icons.settings,
                    onTap: () => Navigator.push(
                      context,
                      MaterialPageRoute(
                        builder: (_) => const CoreExamplesScreen(),
                      ),
                    ),
                    isAvailable: true,
                  ),
                  const SizedBox(height: 12),
                  _buildExampleCard(
                    context,
                    title: 'Flutter Hooks Examples',
                    subtitle: 'useQuery, useMutation, useInfiniteQuery',
                    icon: Icons.extension,
                    onTap: null,
                    isAvailable: false,
                  ),
                  const SizedBox(height: 12),
                  _buildExampleCard(
                    context,
                    title: 'Bloc Examples',
                    subtitle: 'QueryCubit, MutationCubit',
                    icon: Icons.view_module,
                    onTap: null,
                    isAvailable: false,
                  ),
                  const SizedBox(height: 12),
                  _buildExampleCard(
                    context,
                    title: 'Riverpod Examples',
                    subtitle: 'queryProvider, mutationProvider',
                    icon: Icons.water_drop,
                    onTap: null,
                    isAvailable: false,
                  ),
                ],
              ),
            ),
          ],
        ),
      ),
    );
  }

  Widget _buildExampleCard(
    BuildContext context, {
    required String title,
    required String subtitle,
    required IconData icon,
    required VoidCallback? onTap,
    required bool isAvailable,
  }) {
    return Card(
      child: ListTile(
        leading: CircleAvatar(
          backgroundColor: isAvailable
              ? Theme.of(context).colorScheme.primary
              : Theme.of(context).colorScheme.outline,
          child: Icon(
            icon,
            color: isAvailable
                ? Theme.of(context).colorScheme.onPrimary
                : Theme.of(context).colorScheme.onSurfaceVariant,
          ),
        ),
        title: Text(title),
        subtitle: Text(subtitle),
        trailing: isAvailable
            ? Icon(
                Icons.arrow_forward_ios,
                size: 16,
                color: Theme.of(context).colorScheme.outline,
              )
            : Chip(
                label: const Text('Coming Soon'),
                backgroundColor: Theme.of(context).colorScheme.surfaceVariant,
                labelStyle: TextStyle(
                  color: Theme.of(context).colorScheme.onSurfaceVariant,
                  fontSize: 12,
                ),
              ),
        onTap: isAvailable ? onTap : null,
        enabled: isAvailable,
      ),
    );
  }
}

void _handleLogout() {
  _queryClient.clearSecureCache();
}

String _resolveMessage(String messageId) {
  return switch (messageId) {
    'profileSaved' => 'Profile updated',
    'profileSaveFailed' => 'Profile update failed',
    _ => messageId,
  };
}<|MERGE_RESOLUTION|>--- conflicted
+++ resolved
@@ -1,24 +1,20 @@
 import 'package:fasq/fasq.dart';
 import 'package:flutter/material.dart';
 
-<<<<<<< HEAD
 import 'core/global_effects.dart';
 import 'core/screens/core_examples_screen.dart';
 
 final GlobalKey<ScaffoldMessengerState> _scaffoldMessengerKey =
     GlobalKey<ScaffoldMessengerState>();
 
-=======
 import 'core/screens/core_examples_screen.dart';
 
->>>>>>> 9bf7a478
 final QueryClient _queryClient = QueryClient(
   config: const CacheConfig(
     defaultCacheTime: Duration(minutes: 10),
   ),
 );
 
-<<<<<<< HEAD
 late final GlobalQueryEffects _globalEffects = GlobalQueryEffects(
   client: _queryClient,
   scaffoldMessengerKey: _scaffoldMessengerKey,
@@ -43,16 +39,6 @@
 
   final QueryClient client;
   final GlobalKey<ScaffoldMessengerState> scaffoldMessengerKey;
-=======
-void main() {
-  runApp(MyApp(client: _queryClient));
-}
-
-class MyApp extends StatelessWidget {
-  const MyApp({super.key, required this.client});
-
-  final QueryClient client;
->>>>>>> 9bf7a478
 
   @override
   Widget build(BuildContext context) {
